// Copyright 2017 Vector Creations Ltd
// Copyright 2017 New Vector Ltd
//
// Licensed under the Apache License, Version 2.0 (the "License");
// you may not use this file except in compliance with the License.
// You may obtain a copy of the License at
//
//     http://www.apache.org/licenses/LICENSE-2.0
//
// Unless required by applicable law or agreed to in writing, software
// distributed under the License is distributed on an "AS IS" BASIS,
// WITHOUT WARRANTIES OR CONDITIONS OF ANY KIND, either express or implied.
// See the License for the specific language governing permissions and
// limitations under the License.

package routing

import (
	"context"
	"crypto/hmac"
	"crypto/sha1"
	"errors"
	"fmt"
	"net/http"
	"regexp"
	"sort"
	"strings"

	"github.com/matrix-org/dendrite/common/config"

	"github.com/matrix-org/dendrite/clientapi/auth"
	"github.com/matrix-org/dendrite/clientapi/auth/authtypes"
	"github.com/matrix-org/dendrite/clientapi/auth/storage/accounts"
	"github.com/matrix-org/dendrite/clientapi/auth/storage/devices"
	"github.com/matrix-org/dendrite/clientapi/httputil"
	"github.com/matrix-org/dendrite/clientapi/jsonerror"
	"github.com/matrix-org/gomatrixserverlib"
	"github.com/matrix-org/util"
	log "github.com/sirupsen/logrus"
)

const (
	minPasswordLength = 8   // http://matrix.org/docs/spec/client_server/r0.2.0.html#password-based
	maxPasswordLength = 512 // https://github.com/matrix-org/synapse/blob/v0.20.0/synapse/rest/client/v2_alpha/register.py#L161
	maxUsernameLength = 254 // http://matrix.org/speculator/spec/HEAD/intro.html#user-identifiers TODO account for domain
	sessionIDLength   = 24
)

var (
	// TODO: Remove old sessions. Need to do so on a session-specific timeout.
	sessions           = make(map[string][]authtypes.LoginType) // Sessions and completed flow stages
	validUsernameRegex = regexp.MustCompile(`^[0-9a-z_\-./]+$`)
)

// registerRequest represents the submitted registration request.
// It can be broken down into 2 sections: the auth dictionary and registration parameters.
// Registration parameters vary depending on the request, and will need to remembered across
// sessions. If no parameters are supplied, the server should use the parameters previously
// remembered. If ANY parameters are supplied, the server should REPLACE all knowledge of
// previous parameters with the ones supplied. This mean you cannot "build up" request params.
type registerRequest struct {
	// registration parameters.
	Password string `json:"password"`
	Username string `json:"username"`
	Admin    bool   `json:"admin"`
	// user-interactive auth params
	Auth authDict `json:"auth"`

	InitialDisplayName *string `json:"initial_device_display_name"`
}

type authDict struct {
	Type    authtypes.LoginType         `json:"type"`
	Session string                      `json:"session"`
	Mac     gomatrixserverlib.HexString `json:"mac"`

	// TODO: Lots of custom keys depending on the type
}

// http://matrix.org/speculator/spec/HEAD/client_server/unstable.html#user-interactive-authentication-api
type userInteractiveResponse struct {
	Flows     []authtypes.Flow       `json:"flows"`
	Completed []authtypes.LoginType  `json:"completed"`
	Params    map[string]interface{} `json:"params"`
	Session   string                 `json:"session"`
}

// legacyRegisterRequest represents the submitted registration request for v1 API.
type legacyRegisterRequest struct {
	Password string                      `json:"password"`
	Username string                      `json:"user"`
	Admin    bool                        `json:"admin"`
	Type     authtypes.LoginType         `json:"type"`
	Mac      gomatrixserverlib.HexString `json:"mac"`
}

// newUserInteractiveResponse will return a struct to be sent back to the client
// during registration.
func newUserInteractiveResponse(
	sessionID string,
	fs []authtypes.Flow,
	params map[string]interface{},
) userInteractiveResponse {
	return userInteractiveResponse{
		fs, sessions[sessionID], params, sessionID,
	}
}

// http://matrix.org/speculator/spec/HEAD/client_server/unstable.html#post-matrix-client-unstable-register
type registerResponse struct {
	UserID      string                       `json:"user_id"`
	AccessToken string                       `json:"access_token"`
	HomeServer  gomatrixserverlib.ServerName `json:"home_server"`
	DeviceID    string                       `json:"device_id"`
}

// validateUserName returns an error response if the username is invalid
func validateUserName(username string) *util.JSONResponse {
	// https://github.com/matrix-org/synapse/blob/v0.20.0/synapse/rest/client/v2_alpha/register.py#L161
	if len(username) > maxUsernameLength {
		return &util.JSONResponse{
			Code: 400,
			JSON: jsonerror.BadJSON(fmt.Sprintf("'username' >%d characters", maxUsernameLength)),
		}
	} else if !validUsernameRegex.MatchString(username) {
		return &util.JSONResponse{
			Code: 400,
			JSON: jsonerror.InvalidUsername("User ID can only contain characters a-z, 0-9, or '_-./'"),
		}
	} else if username[0] == '_' { // Regex checks its not a zero length string
		return &util.JSONResponse{
			Code: 400,
			JSON: jsonerror.InvalidUsername("User ID can't start with a '_'"),
		}
	}
	return nil
}

// validatePassword returns an error response if the password is invalid
func validatePassword(password string) *util.JSONResponse {
	// https://github.com/matrix-org/synapse/blob/v0.20.0/synapse/rest/client/v2_alpha/register.py#L161
	if len(password) > maxPasswordLength {
		return &util.JSONResponse{
			Code: 400,
			JSON: jsonerror.BadJSON(fmt.Sprintf("'password' >%d characters", maxPasswordLength)),
		}
	} else if len(password) > 0 && len(password) < minPasswordLength {
		return &util.JSONResponse{
			Code: 400,
			JSON: jsonerror.WeakPassword(fmt.Sprintf("password too weak: min %d chars", minPasswordLength)),
		}
	}
	return nil
}

// Register processes a /register request. http://matrix.org/speculator/spec/HEAD/client_server/unstable.html#post-matrix-client-unstable-register
func Register(
	req *http.Request,
	accountDB *accounts.Database,
	deviceDB *devices.Database,
	cfg *config.Dendrite,
) util.JSONResponse {

	var r registerRequest
	resErr := httputil.UnmarshalJSONRequest(req, &r)
	if resErr != nil {
		return *resErr
	}

	// Retrieve or generate the sessionID
	sessionID := r.Auth.Session
	if sessionID == "" {
		// Generate a new, random session ID
		sessionID = util.RandomString(sessionIDLength)
	}

	// If no auth type is specified by the client, send back the list of available flows
	if r.Auth.Type == "" {
		return util.JSONResponse{
			Code: 401,
			JSON: newUserInteractiveResponse(sessionID,
				cfg.Derived.Registration.Flows, cfg.Derived.Registration.Params),
		}
	}

	// Squash username to all lowercase letters
	r.Username = strings.ToLower(r.Username)

	if resErr = validateUserName(r.Username); resErr != nil {
		return *resErr
	}
	if resErr = validatePassword(r.Password); resErr != nil {
		return *resErr
	}

	logger := util.GetLogger(req.Context())
	logger.WithFields(log.Fields{
		"username":   r.Username,
		"auth.type":  r.Auth.Type,
		"session_id": r.Auth.Session,
	}).Info("Processing registration request")

	return handleRegistrationFlow(req, r, sessionID, cfg, accountDB, deviceDB)
}

// handleRegistrationFlow will direct and complete registration flow stages
// that the client has requested.
func handleRegistrationFlow(
	req *http.Request,
	r registerRequest,
	sessionID string,
	cfg *config.Dendrite,
	accountDB *accounts.Database,
	deviceDB *devices.Database,
) util.JSONResponse {
	// TODO: Shared secret registration (create new user scripts)
	// TODO: AS API registration
	// TODO: Enable registration config flag
	// TODO: Guest account upgrading

	// TODO: Handle loading of previous session parameters from database.
	// TODO: Handle mapping registrationRequest parameters into session parameters

	// TODO: email / msisdn / recaptcha auth types.

	if cfg.Matrix.RegistrationDisabled && r.Auth.Type != authtypes.LoginTypeSharedSecret {
		return util.MessageResponse(403, "Registration has been disabled")
	}

	switch r.Auth.Type {
	case authtypes.LoginTypeSharedSecret:
		if cfg.Matrix.RegistrationSharedSecret == "" {
			return util.MessageResponse(400, "Shared secret registration is disabled")
		}

		valid, err := isValidMacLogin(r.Username, r.Password, r.Admin,
			r.Auth.Mac, cfg.Matrix.RegistrationSharedSecret)

		if err != nil {
			return httputil.LogThenError(req, err)
		}

		if !valid {
			return util.MessageResponse(403, "HMAC incorrect")
		}

		// Add SharedSecret to the list of completed registration stages
		sessions[sessionID] = append(sessions[sessionID], authtypes.LoginTypeSharedSecret)

	case authtypes.LoginTypeDummy:
		// there is nothing to do
		// Add Dummy to the list of completed registration stages
		sessions[sessionID] = append(sessions[sessionID], authtypes.LoginTypeDummy)

	default:
		return util.JSONResponse{
			Code: 501,
			JSON: jsonerror.Unknown("unknown/unimplemented auth type"),
		}
	}

	// Check if the user's registration flow has been completed successfully
	if !checkFlowCompleted(sessions[sessionID], cfg.Derived.Registration.Flows) {
		// There are still more stages to complete.
		// Return the flows and those that have been completed.
		return util.JSONResponse{
			Code: 401,
			JSON: newUserInteractiveResponse(sessionID,
				cfg.Derived.Registration.Flows, cfg.Derived.Registration.Params),
		}
	}

	return completeRegistration(req.Context(), accountDB, deviceDB,
		r.Username, r.Password, r.InitialDisplayName)
}

// LegacyRegister process register requests from the legacy v1 API
func LegacyRegister(
	req *http.Request,
	accountDB *accounts.Database,
	deviceDB *devices.Database,
	cfg *config.Dendrite,
) util.JSONResponse {
	var r legacyRegisterRequest
	resErr := parseAndValidateLegacyLogin(req, &r)
	if resErr != nil {
		return *resErr
	}
<<<<<<< HEAD
=======

	// Squash username to all lowercase letters
	r.Username = strings.ToLower(r.Username)

	if resErr = validateUserName(r.Username); resErr != nil {
		return *resErr
	}
	if resErr = validatePassword(r.Password); resErr != nil {
		return *resErr
	}
>>>>>>> 791a5ee7

	logger := util.GetLogger(req.Context())
	logger.WithFields(log.Fields{
		"username":  r.Username,
		"auth.type": r.Type,
	}).Info("Processing registration request")

	if cfg.Matrix.RegistrationDisabled && r.Type != authtypes.LoginTypeSharedSecret {
		return util.MessageResponse(403, "Registration has been disabled")
	}

	switch r.Type {
	case authtypes.LoginTypeSharedSecret:
		if cfg.Matrix.RegistrationSharedSecret == "" {
			return util.MessageResponse(400, "Shared secret registration is disabled")
		}

		valid, err := isValidMacLogin(r.Username, r.Password, r.Admin, r.Mac, cfg.Matrix.RegistrationSharedSecret)
		if err != nil {
			return httputil.LogThenError(req, err)
		}

		if !valid {
			return util.MessageResponse(403, "HMAC incorrect")
		}

		return completeRegistration(req.Context(), accountDB, deviceDB, r.Username, r.Password, nil)
	case authtypes.LoginTypeDummy:
		// there is nothing to do
		return completeRegistration(req.Context(), accountDB, deviceDB, r.Username, r.Password, nil)
	default:
		return util.JSONResponse{
			Code: 501,
			JSON: jsonerror.Unknown("unknown/unimplemented auth type"),
		}
	}
}

// parseAndValidateLegacyLogin parses the request into r and checks that the
// request is valid (e.g. valid user names, etc)
func parseAndValidateLegacyLogin(req *http.Request, r *legacyRegisterRequest) *util.JSONResponse {
	resErr := httputil.UnmarshalJSONRequest(req, &r)
	if resErr != nil {
		return resErr
	}
	if resErr = validateUserName(r.Username); resErr != nil {
		return resErr
	}
	if resErr = validatePassword(r.Password); resErr != nil {
		return resErr
	}

	// All registration requests must specify what auth they are using to perform this request
	if r.Type == "" {
		return &util.JSONResponse{
			Code: 400,
			JSON: jsonerror.BadJSON("invalid type"),
		}
	}

	return nil
}

func completeRegistration(
	ctx context.Context,
	accountDB *accounts.Database,
	deviceDB *devices.Database,
	username, password string,
	displayName *string,
) util.JSONResponse {
	if username == "" {
		return util.JSONResponse{
			Code: 400,
			JSON: jsonerror.BadJSON("missing username"),
		}
	}
	if password == "" {
		return util.JSONResponse{
			Code: 400,
			JSON: jsonerror.BadJSON("missing password"),
		}
	}

	acc, err := accountDB.CreateAccount(ctx, username, password)
	if err != nil {
		return util.JSONResponse{
			Code: 500,
			JSON: jsonerror.Unknown("failed to create account: " + err.Error()),
		}
	}

	token, err := auth.GenerateAccessToken()
	if err != nil {
		return util.JSONResponse{
			Code: 500,
			JSON: jsonerror.Unknown("Failed to generate access token"),
		}
	}

	// // TODO: Use the device ID in the request.
	dev, err := deviceDB.CreateDevice(ctx, username, nil, token, displayName)
	if err != nil {
		return util.JSONResponse{
			Code: 500,
			JSON: jsonerror.Unknown("failed to create device: " + err.Error()),
		}
	}

	return util.JSONResponse{
		Code: 200,
		JSON: registerResponse{
			UserID:      dev.UserID,
			AccessToken: dev.AccessToken,
			HomeServer:  acc.ServerName,
			DeviceID:    dev.ID,
		},
	}
}

// Used for shared secret registration.
// Checks if the username, password and isAdmin flag matches the given mac.
func isValidMacLogin(
	username, password string,
	isAdmin bool,
	givenMac []byte,
	sharedSecret string,
) (bool, error) {
	// Double check that username/password don't contain the HMAC delimiters. We should have
	// already checked this.
	if strings.Contains(username, "\x00") {
		return false, errors.New("Username contains invalid character")
	}
	if strings.Contains(password, "\x00") {
		return false, errors.New("Password contains invalid character")
	}
	if sharedSecret == "" {
		return false, errors.New("Shared secret registration is disabled")
	}

	adminString := "notadmin"
	if isAdmin {
		adminString = "admin"
	}
	joined := strings.Join([]string{username, password, adminString}, "\x00")

	mac := hmac.New(sha1.New, []byte(sharedSecret))
	_, err := mac.Write([]byte(joined))
	if err != nil {
		return false, err
	}
	expectedMAC := mac.Sum(nil)

	return hmac.Equal(givenMac, expectedMAC), nil
}

// checkFlows checks a single completed flow against another required one. If
// one contains at least all of the stages that the other does, checkFlows
// returns true.
func checkFlows(
	completedStages []authtypes.LoginType,
	requiredStages []authtypes.LoginType,
) bool {
	// Create temporary slices so they originals will not be modified on sorting
	completed := make([]authtypes.LoginType, len(completedStages))
	required := make([]authtypes.LoginType, len(requiredStages))
	copy(completed, completedStages)
	copy(required, requiredStages)

	// Sort the slices for simple comparison
	sort.Slice(completed, func(i, j int) bool { return completed[i] < completed[j] })
	sort.Slice(required, func(i, j int) bool { return required[i] < required[j] })

	// Iterate through each slice, going to the next required slice only once
	// we've found a match.
	i, j := 0, 0
	for j < len(required) {
		// Exit if we've reached the end of our input without being able to
		// match all of the required stages.
		if i >= len(completed) {
			return false
		}

		// If we've found a stage we want, move on to the next required stage.
		if completed[i] == required[j] {
			j++
		}
		i++
	}
	return true
}

// checkFlowCompleted checks if a registration flow complies with any allowed flow
// dictated by the server. Order of stages does not matter. A user may complete
// extra stages as long as the required stages of at least one flow is met.
func checkFlowCompleted(flow []authtypes.LoginType, allowedFlows []authtypes.Flow) bool {
	// Iterate through possible flows to check whether any have been fully completed.
	for _, allowedFlow := range allowedFlows {
		if checkFlows(flow, allowedFlow.Stages) {
			return true
		}
	}
	return false
}

type availableResponse struct {
	Available bool `json:"available"`
}

// RegisterAvailable checks if the username is already taken or invalid.
func RegisterAvailable(
	req *http.Request,
	accountDB *accounts.Database,
) util.JSONResponse {
	username := req.URL.Query().Get("username")

	// Squash username to all lowercase letters
	username = strings.ToLower(username)

	if err := validateUserName(username); err != nil {
		return *err
	}

	availability, availabilityErr := accountDB.CheckAccountAvailability(req.Context(), username)
	if availabilityErr != nil {
		return util.JSONResponse{
			Code: 500,
			JSON: jsonerror.Unknown("failed to check availability: " + availabilityErr.Error()),
		}
	}
	if !availability {
		return util.JSONResponse{
			Code: 400,
			JSON: jsonerror.InvalidUsername("A different user ID has already been registered for this session"),
		}
	}

	return util.JSONResponse{
		Code: 200,
		JSON: availableResponse{
			Available: true,
		},
	}
}<|MERGE_RESOLUTION|>--- conflicted
+++ resolved
@@ -286,19 +286,6 @@
 	if resErr != nil {
 		return *resErr
 	}
-<<<<<<< HEAD
-=======
-
-	// Squash username to all lowercase letters
-	r.Username = strings.ToLower(r.Username)
-
-	if resErr = validateUserName(r.Username); resErr != nil {
-		return *resErr
-	}
-	if resErr = validatePassword(r.Password); resErr != nil {
-		return *resErr
-	}
->>>>>>> 791a5ee7
 
 	logger := util.GetLogger(req.Context())
 	logger.WithFields(log.Fields{
@@ -344,6 +331,10 @@
 	if resErr != nil {
 		return resErr
 	}
+
+	// Squash username to all lowercase letters
+	r.Username = strings.ToLower(r.Username)
+
 	if resErr = validateUserName(r.Username); resErr != nil {
 		return resErr
 	}
