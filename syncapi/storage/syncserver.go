--- conflicted
+++ resolved
@@ -224,16 +224,11 @@
 	ctx context.Context, roomID string, stateFilterPart *gomatrixserverlib.FilterPart,
 ) (stateEvents []gomatrixserverlib.Event, err error) {
 	err = common.WithTransaction(d.db, func(txn *sql.Tx) error {
-<<<<<<< HEAD
-		stateEvents, err = d.roomstate.selectCurrentState(ctx, txn, roomID)
+		stateEvents, err = d.roomstate.selectCurrentState(ctx, txn, roomID, stateFilterPart)
 		if err != nil {
 			return err
 		}
 		return d.applyRedactionsForEventLists(ctx, txn, stateEvents)
-=======
-		stateEvents, err = d.roomstate.selectCurrentState(ctx, txn, roomID, stateFilterPart)
-		return err
->>>>>>> 386cc975
 	})
 	return
 }
