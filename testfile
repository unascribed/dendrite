--- conflicted
+++ resolved
@@ -158,9 +158,6 @@
 Inbound federation rejects remote attempts to kick local users to rooms
 An event which redacts itself should be ignored
 A pair of events which redact each other should be ignored
-<<<<<<< HEAD
+Full state sync includes joined rooms
 POST /rooms/:room_id/redact/:event_id as original message sender redacts message
-POST /rooms/:room_id/redact/:event_id as random user does not redact message
-=======
-Full state sync includes joined rooms
->>>>>>> 3578d77d
+POST /rooms/:room_id/redact/:event_id as random user does not redact message